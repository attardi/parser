# -*- coding: utf-8 -*-

import os

import torch
import torch.nn as nn
from supar.models import (BiaffineDependencyModel, CRF2oDependencyModel,
                          CRFDependencyModel, VIDependencyModel,
                          EnhancedDependencyModel)
from supar.parsers.parser import Parser
from supar.utils import Config, Dataset, Embedding
<<<<<<< HEAD
from supar.utils.common import bos, pad, unk
from supar.utils.field import ChartField, Field, RawField, SubwordField, EdField
=======
from supar.utils.common import BOS, PAD, UNK
from supar.utils.field import ChartField, Field, RawField, SubwordField
>>>>>>> a8e6f443
from supar.utils.fn import ispunct
from supar.utils.logging import get_logger, progress_bar
from supar.utils.metric import AttachmentMetric
from supar.utils.transform import CoNLL, CoNLL_U

logger = get_logger(__name__)


class BiaffineDependencyParser(Parser):
    r"""
    The implementation of Biaffine Dependency Parser :cite:`dozat-etal-2017-biaffine`.
    """

    NAME = 'biaffine-dependency'
    MODEL = BiaffineDependencyModel

    def __init__(self, *args, **kwargs):
        super().__init__(*args, **kwargs)

        self.WORD, self.TEXT, self.CHAR, self.BERT = self.transform.FORM
        self.TAG = self.transform.POS
        self.ARC, self.REL = self.transform.HEAD, self.transform.DEPREL

    def train(self, train, dev, test, buckets=32, batch_size=5000, update_steps=1,
              punct=False, tree=False, proj=False, partial=False, verbose=True, **kwargs):
        r"""
        Args:
            train/dev/test (list[list] or str):
                Filenames of the train/dev/test datasets.
            buckets (int):
                The number of buckets that sentences are assigned to. Default: 32.
            batch_size (int):
                The number of tokens in each batch. Default: 5000.
            update_steps (int):
                Gradient accumulation steps. Default: 1.
            punct (bool):
                If ``False``, ignores the punctuation during evaluation. Default: ``False``.
            tree (bool):
                If ``True``, ensures to output well-formed trees. Default: ``False``.
            proj (bool):
                If ``True``, ensures to output projective trees. Default: ``False``.
            partial (bool):
                ``True`` denotes the trees are partially annotated. Default: ``False``.
            verbose (bool):
                If ``True``, increases the output verbosity. Default: ``True``.
            kwargs (dict):
                A dict holding unconsumed arguments for updating training configs.
        """

        return super().train(**Config().update(locals()))

    def evaluate(self, data, buckets=8, batch_size=5000,
                 punct=False, tree=True, proj=False, partial=False, verbose=True, **kwargs):
        r"""
        Args:
            data (str):
                The data for evaluation, both list of instances and filename are allowed.
            buckets (int):
                The number of buckets that sentences are assigned to. Default: 32.
            batch_size (int):
                The number of tokens in each batch. Default: 5000.
            punct (bool):
                If ``False``, ignores the punctuation during evaluation. Default: ``False``.
            tree (bool):
                If ``True``, ensures to output well-formed trees. Default: ``False``.
            proj (bool):
                If ``True``, ensures to output projective trees. Default: ``False``.
            partial (bool):
                ``True`` denotes the trees are partially annotated. Default: ``False``.
            verbose (bool):
                If ``True``, increases the output verbosity. Default: ``True``.
            kwargs (dict):
                A dict holding unconsumed arguments for updating evaluation configs.

        Returns:
            The loss scalar and evaluation results.
        """

        return super().evaluate(**Config().update(locals()))

    def predict(self, data, pred=None, lang=None, buckets=8, batch_size=5000, prob=False,
                tree=True, proj=False, verbose=True, **kwargs):
        r"""
        Args:
            data (list[list] or str):
                The data for prediction, both a list of instances and filename are allowed.
            pred (str):
                If specified, the predicted results will be saved to the file. Default: ``None``.
            lang (str):
                Language code (e.g., ``en``) or language name (e.g., ``English``) for the text to tokenize.
                ``None`` if tokenization is not required.
                Default: ``None``.
            buckets (int):
                The number of buckets that sentences are assigned to. Default: 32.
            batch_size (int):
                The number of tokens in each batch. Default: 5000.
            prob (bool):
                If ``True``, outputs the probabilities. Default: ``False``.
            tree (bool):
                If ``True``, ensures to output well-formed trees. Default: ``False``.
            proj (bool):
                If ``True``, ensures to output projective trees. Default: ``False``.
            verbose (bool):
                If ``True``, increases the output verbosity. Default: ``True``.
            kwargs (dict):
                A dict holding unconsumed arguments for updating prediction configs.

        Returns:
            A :class:`~supar.utils.Dataset` object that stores the predicted results.
        """

        return super().predict(**Config().update(locals()))

    @classmethod
    def load(cls, path, reload=False, src=None, **kwargs):
        r"""
        Loads a parser with data fields and pretrained model parameters.

        Args:
            path (str):
                - a string with the shortcut name of a pretrained model defined in ``supar.MODEL``
                  to load from cache or download, e.g., ``'biaffine-dep-en'``.
                - a local path to a pretrained model, e.g., ``./<path>/model``.
            reload (bool):
                Whether to discard the existing cache and force a fresh download. Default: ``False``.
            src (str):
                Specifies where to download the model.
                ``'github'``: github release page.
                ``'hlt'``: hlt homepage, only accessible from 9:00 to 18:00 (UTC+8).
                Default: None.
            kwargs (dict):
                A dict holding unconsumed arguments for updating training configs and initializing the model.

        Examples:
            >>> from supar import Parser
            >>> parser = Parser.load('biaffine-dep-en')
            >>> parser = Parser.load('./ptb.biaffine.dep.lstm.char')
        """

        return super().load(path, reload, src, **kwargs)

    def _train(self, loader):
        self.model.train()

        bar, metric = progress_bar(loader), AttachmentMetric()

        for i, (words, texts, *feats, arcs, rels) in enumerate(bar, 1):
            word_mask = words.ne(self.args.pad_index)
            mask = word_mask if len(words.shape) < 3 else word_mask.any(-1)
            # ignore the first token of each sentence
            mask[:, 0] = 0
            s_arc, s_rel = self.model(words, feats)
            loss = self.model.loss(s_arc, s_rel, arcs, rels, mask, self.args.partial)
            loss = loss / self.args.update_steps
            loss.backward()
            nn.utils.clip_grad_norm_(self.model.parameters(), self.args.clip)
            if i % self.args.update_steps == 0:
                self.optimizer.step()
                self.scheduler.step()
                self.optimizer.zero_grad()

            arc_preds, rel_preds = self.model.decode(s_arc, s_rel, mask)
            if self.args.partial:
                mask &= arcs.ge(0)
            # ignore all punctuation if not specified
            if not self.args.punct:
                mask.masked_scatter_(mask, ~mask.new_tensor([ispunct(w) for s in texts for w in s]))
            metric(arc_preds, rel_preds, arcs, rels, mask)
            bar.set_postfix_str(f"lr: {self.scheduler.get_last_lr()[0]:.4e} - loss: {loss:.4f} - {metric}")
        logger.info(f"{bar.postfix}")

    @torch.no_grad()
    def _evaluate(self, loader):
        self.model.eval()

        total_loss, metric = 0, AttachmentMetric()

        for words, texts, *feats, arcs, rels in loader:
            word_mask = words.ne(self.args.pad_index)
            mask = word_mask if len(words.shape) < 3 else word_mask.any(-1)
            # ignore the first token of each sentence
            mask[:, 0] = 0
            s_arc, s_rel = self.model(words, feats)
            loss = self.model.loss(s_arc, s_rel, arcs, rels, mask, self.args.partial)
            arc_preds, rel_preds = self.model.decode(s_arc, s_rel, mask, self.args.tree, self.args.proj)
            if self.args.partial:
                mask &= arcs.ge(0)
            # ignore all punctuation if not specified
            if not self.args.punct:
                mask.masked_scatter_(mask, ~mask.new_tensor([ispunct(w) for s in texts for w in s]))
            total_loss += loss.item()
            metric(arc_preds, rel_preds, arcs, rels, mask)
        total_loss /= len(loader)

        return total_loss, metric

    @torch.no_grad()
    def _predict(self, loader):
        self.model.eval()

        preds = {'arcs': [], 'rels': [], 'probs': [] if self.args.prob else None}
        for words, texts, *feats in progress_bar(loader):
            word_mask = words.ne(self.args.pad_index)
            mask = word_mask if len(words.shape) < 3 else word_mask.any(-1)
            # ignore the first token of each sentence
            mask[:, 0] = 0
            lens = mask.sum(1).tolist()
            s_arc, s_rel = self.model(words, feats)
            arc_preds, rel_preds = self.model.decode(s_arc, s_rel, mask, self.args.tree, self.args.proj)
            preds['arcs'].extend(arc_preds[mask].split(lens))
            preds['rels'].extend(rel_preds[mask].split(lens))
            if self.args.prob:
                preds['probs'].extend([prob[1:i+1, :i+1].cpu() for i, prob in zip(lens, s_arc.softmax(-1).unbind())])
        preds['arcs'] = [seq.tolist() for seq in preds['arcs']]
        preds['rels'] = [self.REL.vocab[seq.tolist()] for seq in preds['rels']]

        return preds

    @classmethod
    def build(cls, path, min_freq=2, fix_len=20, **kwargs):
        r"""
        Build a brand-new Parser, including initialization of all data fields and model parameters.

        Args:
            path (str):
                The path of the model to be saved.
            min_freq (str):
                The minimum frequency needed to include a token in the vocabulary.
                Required if taking words as encoder input.
                Default: 2.
            fix_len (int):
                The max length of all subword pieces. The excess part of each piece will be truncated.
                Required if using CharLSTM/BERT.
                Default: 20.
            kwargs (dict):
                A dict holding the unconsumed arguments.
        """

        args = Config(**locals())
        args.device = 'cuda' if torch.cuda.is_available() else 'cpu'
        os.makedirs(os.path.dirname(path) or './', exist_ok=True)
        if os.path.exists(path) and not args.build:
            parser = cls.load(**args)
            parser.model = cls.MODEL(**parser.args)
            parser.model.load_pretrained(parser.WORD.embed).to(args.device)
            return parser

        logger.info("Building the fields")
        TAG, CHAR, BERT = None, None, None
        if args.encoder != 'lstm':
            from transformers import (AutoTokenizer, GPT2Tokenizer,
                                      GPT2TokenizerFast)
            t = AutoTokenizer.from_pretrained(args.bert)
            WORD = SubwordField('words',
                                pad=t.pad_token,
                                unk=t.unk_token,
                                bos=t.bos_token or t.cls_token,
                                fix_len=args.fix_len,
                                tokenize=t.tokenize,
                                fn=None if not isinstance(t, (GPT2Tokenizer, GPT2TokenizerFast)) else lambda x: ' '+x)
            WORD.vocab = t.get_vocab()
        else:
            WORD = Field('words', pad=PAD, unk=UNK, bos=BOS, lower=True)
            if 'tag' in args.feat:
                TAG = Field('tags', bos=BOS)
            if 'char' in args.feat:
                CHAR = SubwordField('chars', pad=PAD, unk=UNK, bos=BOS, fix_len=args.fix_len)
            if 'bert' in args.feat:
                from transformers import (AutoTokenizer, GPT2Tokenizer,
                                          GPT2TokenizerFast)
                t = AutoTokenizer.from_pretrained(args.bert)
                BERT = SubwordField('bert',
                                    pad=t.pad_token,
                                    unk=t.unk_token,
                                    bos=t.bos_token or t.cls_token,
                                    fix_len=args.fix_len,
                                    tokenize=t.tokenize,
                                    fn=None if not isinstance(t, (GPT2Tokenizer, GPT2TokenizerFast)) else lambda x: ' '+x)
                BERT.vocab = t.get_vocab()
        TEXT = RawField('texts')
<<<<<<< HEAD
        ARC = Field('arcs', bos=bos, use_vocab=False, fn=CoNLL.get_arcs)
        REL = Field('rels', bos=bos)
        transform = CoNLL(FORM=(WORD, TEXT, CHAR, BERT), POS=TAG, HEAD=ARC, DEPREL=REL)
=======
        ARC = Field('arcs', bos=BOS, use_vocab=False, fn=CoNLL.get_arcs)
        REL = Field('rels', bos=BOS)
        transform = CoNLL(FORM=(WORD, TEXT, CHAR, BERT), CPOS=TAG, HEAD=ARC, DEPREL=REL)
>>>>>>> a8e6f443

        train = Dataset(transform, args.train)
        if args.encoder == 'lstm':
            WORD.build(train, args.min_freq, (Embedding.load(args.embed, args.unk) if args.embed else None))
            if TAG is not None:
                TAG.build(train)
            if CHAR is not None:
                CHAR.build(train)
        REL.build(train)
        args.update({
            'n_words': len(WORD.vocab) if args.encoder != 'lstm' else WORD.vocab.n_init,
            'n_rels': len(REL.vocab),
            'n_tags': len(TAG.vocab) if TAG is not None else None,
            'n_chars': len(CHAR.vocab) if CHAR is not None else None,
            'char_pad_index': CHAR.pad_index if CHAR is not None else None,
            'bert_pad_index': BERT.pad_index if BERT is not None else None,
            'pad_index': WORD.pad_index,
            'unk_index': WORD.unk_index,
            'bos_index': WORD.bos_index
        })
        logger.info(f"{transform}")

        logger.info("Building the model")
        model = cls.MODEL(**args).load_pretrained(WORD.embed if hasattr(WORD, 'embed') else None).to(args.device)
        logger.info(f"{model}\n")

        return cls(args, model, transform)


class CRFDependencyParser(BiaffineDependencyParser):
    r"""
    The implementation of first-order CRF Dependency Parser :cite:`zhang-etal-2020-efficient`.
    """

    NAME = 'crf-dependency'
    MODEL = CRFDependencyModel

    def __init__(self, *args, **kwargs):
        super().__init__(*args, **kwargs)

    def train(self, train, dev, test, buckets=32, batch_size=5000, update_steps=1,
              punct=False, mbr=True, tree=False, proj=False, partial=False, verbose=True, **kwargs):
        r"""
        Args:
            train/dev/test (list[list] or str):
                Filenames of the train/dev/test datasets.
            buckets (int):
                The number of buckets that sentences are assigned to. Default: 32.
            batch_size (int):
                The number of tokens in each batch. Default: 5000.
            update_steps (int):
                Gradient accumulation steps. Default: 1.
            punct (bool):
                If ``False``, ignores the punctuation during evaluation. Default: ``False``.
            mbr (bool):
                If ``True``, performs MBR decoding. Default: ``True``.
            tree (bool):
                If ``True``, ensures to output well-formed trees. Default: ``False``.
            proj (bool):
                If ``True``, ensures to output projective trees. Default: ``False``.
            partial (bool):
                ``True`` denotes the trees are partially annotated. Default: ``False``.
            verbose (bool):
                If ``True``, increases the output verbosity. Default: ``True``.
            kwargs (dict):
                A dict holding unconsumed arguments for updating training configs.
        """

        return super().train(**Config().update(locals()))

    def evaluate(self, data, buckets=8, batch_size=5000, punct=False,
                 mbr=True, tree=True, proj=True, partial=False, verbose=True, **kwargs):
        r"""
        Args:
            data (str):
                The data for evaluation, both list of instances and filename are allowed.
            buckets (int):
                The number of buckets that sentences are assigned to. Default: 32.
            batch_size (int):
                The number of tokens in each batch. Default: 5000.
            punct (bool):
                If ``False``, ignores the punctuation during evaluation. Default: ``False``.
            mbr (bool):
                If ``True``, performs MBR decoding. Default: ``True``.
            tree (bool):
                If ``True``, ensures to output well-formed trees. Default: ``False``.
            proj (bool):
                If ``True``, ensures to output projective trees. Default: ``False``.
            partial (bool):
                ``True`` denotes the trees are partially annotated. Default: ``False``.
            verbose (bool):
                If ``True``, increases the output verbosity. Default: ``True``.
            kwargs (dict):
                A dict holding unconsumed arguments for updating evaluation configs.

        Returns:
            The loss scalar and evaluation results.
        """

        return super().evaluate(**Config().update(locals()))

    def predict(self, data, pred=None, lang=None, buckets=8, batch_size=5000, prob=False,
                mbr=True, tree=True, proj=True, verbose=True, **kwargs):
        r"""
        Args:
            data (list[list] or str):
                The data for prediction, both a list of instances and filename are allowed.
            pred (str):
                If specified, the predicted results will be saved to the file. Default: ``None``.
            lang (str):
                Language code (e.g., ``en``) or language name (e.g., ``English``) for the text to tokenize.
                ``None`` if tokenization is not required.
                Default: ``None``.
            buckets (int):
                The number of buckets that sentences are assigned to. Default: 32.
            batch_size (int):
                The number of tokens in each batch. Default: 5000.
            prob (bool):
                If ``True``, outputs the probabilities. Default: ``False``.
            mbr (bool):
                If ``True``, performs MBR decoding. Default: ``True``.
            tree (bool):
                If ``True``, ensures to output well-formed trees. Default: ``False``.
            proj (bool):
                If ``True``, ensures to output projective trees. Default: ``False``.
            verbose (bool):
                If ``True``, increases the output verbosity. Default: ``True``.
            kwargs (dict):
                A dict holding unconsumed arguments for updating prediction configs.

        Returns:
            A :class:`~supar.utils.Dataset` object that stores the predicted results.
        """

        return super().predict(**Config().update(locals()))

    @classmethod
    def load(cls, path, reload=False, src=None, **kwargs):
        r"""
        Loads a parser with data fields and pretrained model parameters.

        Args:
            path (str):
                - a string with the shortcut name of a pretrained model defined in ``supar.MODEL``
                  to load from cache or download, e.g., ``'crf-dep-en'``.
                - a local path to a pretrained model, e.g., ``./<path>/model``.
            reload (bool):
                Whether to discard the existing cache and force a fresh download. Default: ``False``.
            src (str):
                Specifies where to download the model.
                ``'github'``: github release page.
                ``'hlt'``: hlt homepage, only accessible from 9:00 to 18:00 (UTC+8).
                Default: None.
            kwargs (dict):
                A dict holding unconsumed arguments for updating training configs and initializing the model.

        Examples:
            >>> from supar import Parser
            >>> parser = Parser.load('crf-dep-en')
            >>> parser = Parser.load('./ptb.crf.dep.lstm.char')
        """

        return super().load(path, reload, src, **kwargs)

    def _train(self, loader):
        self.model.train()

        bar, metric = progress_bar(loader), AttachmentMetric()

        for i, (words, texts, *feats, arcs, rels) in enumerate(bar, 1):
            word_mask = words.ne(self.args.pad_index)
            mask = word_mask if len(words.shape) < 3 else word_mask.any(-1)
            # ignore the first token of each sentence
            mask[:, 0] = 0
            s_arc, s_rel = self.model(words, feats)
            loss, s_arc = self.model.loss(s_arc, s_rel, arcs, rels, mask, self.args.mbr, self.args.partial)
            loss = loss / self.args.update_steps
            loss.backward()
            nn.utils.clip_grad_norm_(self.model.parameters(), self.args.clip)
            if i % self.args.update_steps == 0:
                self.optimizer.step()
                self.scheduler.step()
                self.optimizer.zero_grad()

            arc_preds, rel_preds = self.model.decode(s_arc, s_rel, mask)
            if self.args.partial:
                mask &= arcs.ge(0)
            # ignore all punctuation if not specified
            if not self.args.punct:
                mask.masked_scatter_(mask, ~mask.new_tensor([ispunct(w) for s in texts for w in s]))
            metric(arc_preds, rel_preds, arcs, rels, mask)
            bar.set_postfix_str(f"lr: {self.scheduler.get_last_lr()[0]:.4e} - loss: {loss:.4f} - {metric}")
        logger.info(f"{bar.postfix}")

    @torch.no_grad()
    def _evaluate(self, loader):
        self.model.eval()

        total_loss, metric = 0, AttachmentMetric()

        for words, texts, *feats, arcs, rels in loader:
            word_mask = words.ne(self.args.pad_index)
            mask = word_mask if len(words.shape) < 3 else word_mask.any(-1)
            # ignore the first token of each sentence
            mask[:, 0] = 0
            s_arc, s_rel = self.model(words, feats)
            loss, s_arc = self.model.loss(s_arc, s_rel, arcs, rels, mask, self.args.mbr, self.args.partial)
            arc_preds, rel_preds = self.model.decode(s_arc, s_rel, mask, self.args.tree, self.args.proj)
            if self.args.partial:
                mask &= arcs.ge(0)
            # ignore all punctuation if not specified
            if not self.args.punct:
                mask.masked_scatter_(mask, ~mask.new_tensor([ispunct(w) for s in texts for w in s]))
            total_loss += loss.item()
            metric(arc_preds, rel_preds, arcs, rels, mask)
        total_loss /= len(loader)

        return total_loss, metric

    @torch.no_grad()
    def _predict(self, loader):
        self.model.eval()

        preds = {'arcs': [], 'rels': [], 'probs': [] if self.args.prob else None}
        for words, texts, *feats in progress_bar(loader):
            word_mask = words.ne(self.args.pad_index)
            mask = word_mask if len(words.shape) < 3 else word_mask.any(-1)
            # ignore the first token of each sentence
            mask[:, 0] = 0
            lens = mask.sum(1).tolist()
            s_arc, s_rel = self.model(words, feats)
            if self.args.mbr:
                s_arc = self.model.crf(s_arc, mask, mbr=True)
            arc_preds, rel_preds = self.model.decode(s_arc, s_rel, mask, self.args.tree, self.args.proj)
            preds['arcs'].extend(arc_preds[mask].split(lens))
            preds['rels'].extend(rel_preds[mask].split(lens))
            if self.args.prob:
                arc_probs = s_arc if self.args.mbr else s_arc.softmax(-1)
                preds['probs'].extend([prob[1:i+1, :i+1].cpu() for i, prob in zip(lens, arc_probs.unbind())])
        preds['arcs'] = [seq.tolist() for seq in preds['arcs']]
        preds['rels'] = [self.REL.vocab[seq.tolist()] for seq in preds['rels']]

        return preds


class CRF2oDependencyParser(BiaffineDependencyParser):
    r"""
    The implementation of second-order CRF Dependency Parser :cite:`zhang-etal-2020-efficient`.
    """

    NAME = 'crf2o-dependency'
    MODEL = CRF2oDependencyModel

    def __init__(self, *args, **kwargs):
        super().__init__(*args, **kwargs)

    def train(self, train, dev, test, buckets=32, batch_size=5000, update_steps=1,
              punct=False, mbr=True, tree=False, proj=False, partial=False, verbose=True, **kwargs):
        r"""
        Args:
            train/dev/test (list[list] or str):
                Filenames of the train/dev/test datasets.
            buckets (int):
                The number of buckets that sentences are assigned to. Default: 32.
            batch_size (int):
                The number of tokens in each batch. Default: 5000.
            update_steps (int):
                Gradient accumulation steps. Default: 1.
            punct (bool):
                If ``False``, ignores the punctuation during evaluation. Default: ``False``.
            mbr (bool):
                If ``True``, performs MBR decoding. Default: ``True``.
            tree (bool):
                If ``True``, ensures to output well-formed trees. Default: ``False``.
            proj (bool):
                If ``True``, ensures to output projective trees. Default: ``False``.
            partial (bool):
                ``True`` denotes the trees are partially annotated. Default: ``False``.
            verbose (bool):
                If ``True``, increases the output verbosity. Default: ``True``.
            kwargs (dict):
                A dict holding unconsumed arguments for updating training configs.
        """

        return super().train(**Config().update(locals()))

    def evaluate(self, data, buckets=8, batch_size=5000, punct=False,
                 mbr=True, tree=True, proj=True, partial=False, verbose=True, **kwargs):
        r"""
        Args:
            data (str):
                The data for evaluation, both list of instances and filename are allowed.
            buckets (int):
                The number of buckets that sentences are assigned to. Default: 32.
            batch_size (int):
                The number of tokens in each batch. Default: 5000.
            punct (bool):
                If ``False``, ignores the punctuation during evaluation. Default: ``False``.
            mbr (bool):
                If ``True``, performs MBR decoding. Default: ``True``.
            tree (bool):
                If ``True``, ensures to output well-formed trees. Default: ``False``.
            proj (bool):
                If ``True``, ensures to output projective trees. Default: ``False``.
            partial (bool):
                ``True`` denotes the trees are partially annotated. Default: ``False``.
            verbose (bool):
                If ``True``, increases the output verbosity. Default: ``True``.
            kwargs (dict):
                A dict holding unconsumed arguments for updating evaluation configs.

        Returns:
            The loss scalar and evaluation results.
        """

        return super().evaluate(**Config().update(locals()))

    def predict(self, data, pred=None, lang=None, buckets=8, batch_size=5000, prob=False,
                mbr=True, tree=True, proj=True, verbose=True, **kwargs):
        r"""
        Args:
            data (list[list] or str):
                The data for prediction, both a list of instances and filename are allowed.
            pred (str):
                If specified, the predicted results will be saved to the file. Default: ``None``.
            lang (str):
                Language code (e.g., ``en``) or language name (e.g., ``English``) for the text to tokenize.
                ``None`` if tokenization is not required.
                Default: ``None``.
            buckets (int):
                The number of buckets that sentences are assigned to. Default: 32.
            batch_size (int):
                The number of tokens in each batch. Default: 5000.
            prob (bool):
                If ``True``, outputs the probabilities. Default: ``False``.
            mbr (bool):
                If ``True``, performs MBR decoding. Default: ``True``.
            tree (bool):
                If ``True``, ensures to output well-formed trees. Default: ``False``.
            proj (bool):
                If ``True``, ensures to output projective trees. Default: ``False``.
            verbose (bool):
                If ``True``, increases the output verbosity. Default: ``True``.
            kwargs (dict):
                A dict holding unconsumed arguments for updating prediction configs.

        Returns:
            A :class:`~supar.utils.Dataset` object that stores the predicted results.
        """

        return super().predict(**Config().update(locals()))

    @classmethod
    def load(cls, path, reload=False, src=None, **kwargs):
        r"""
        Loads a parser with data fields and pretrained model parameters.

        Args:
            path (str):
                - a string with the shortcut name of a pretrained model defined in ``supar.MODEL``
                  to load from cache or download, e.g., ``'crf2o-dep-en'``.
                - a local path to a pretrained model, e.g., ``./<path>/model``.
            reload (bool):
                Whether to discard the existing cache and force a fresh download. Default: ``False``.
            src (str):
                Specifies where to download the model.
                ``'github'``: github release page.
                ``'hlt'``: hlt homepage, only accessible from 9:00 to 18:00 (UTC+8).
                Default: None.
            kwargs (dict):
                A dict holding unconsumed arguments for updating training configs and initializing the model.

        Examples:
            >>> from supar import Parser
            >>> parser = Parser.load('crf2o-dep-en')
            >>> parser = Parser.load('./ptb.crf2o.dep.lstm.char')
        """

        return super().load(path, reload, src, **kwargs)

    def _train(self, loader):
        self.model.train()

        bar, metric = progress_bar(loader), AttachmentMetric()

        for i, (words, texts, *feats, arcs, sibs, rels) in enumerate(bar, 1):
            word_mask = words.ne(self.args.pad_index)
            mask = word_mask if len(words.shape) < 3 else word_mask.any(-1)
            # ignore the first token of each sentence
            mask[:, 0] = 0
            s_arc, s_sib, s_rel = self.model(words, feats)
            loss, s_arc = self.model.loss(s_arc, s_sib, s_rel, arcs, sibs, rels, mask, self.args.mbr, self.args.partial)
            loss = loss / self.args.update_steps
            loss.backward()
            nn.utils.clip_grad_norm_(self.model.parameters(), self.args.clip)
            if i % self.args.update_steps == 0:
                self.optimizer.step()
                self.scheduler.step()
                self.optimizer.zero_grad()

            arc_preds, rel_preds = self.model.decode(s_arc, s_sib, s_rel, mask)
            if self.args.partial:
                mask &= arcs.ge(0)
            # ignore all punctuation if not specified
            if not self.args.punct:
                mask.masked_scatter_(mask, ~mask.new_tensor([ispunct(w) for s in texts for w in s]))
            metric(arc_preds, rel_preds, arcs, rels, mask)
            bar.set_postfix_str(f"lr: {self.scheduler.get_last_lr()[0]:.4e} - loss: {loss:.4f} - {metric}")
        logger.info(f"{bar.postfix}")

    @torch.no_grad()
    def _evaluate(self, loader):
        self.model.eval()

        total_loss, metric = 0, AttachmentMetric()

        for words, texts, *feats, arcs, sibs, rels in loader:
            word_mask = words.ne(self.args.pad_index)
            mask = word_mask if len(words.shape) < 3 else word_mask.any(-1)
            # ignore the first token of each sentence
            mask[:, 0] = 0
            s_arc, s_sib, s_rel = self.model(words, feats)
            loss, s_arc = self.model.loss(s_arc, s_sib, s_rel, arcs, sibs, rels, mask, self.args.mbr, self.args.partial)
            arc_preds, rel_preds = self.model.decode(s_arc, s_sib, s_rel, mask, self.args.tree, self.args.mbr, self.args.proj)
            if self.args.partial:
                mask &= arcs.ge(0)
            # ignore all punctuation if not specified
            if not self.args.punct:
                mask.masked_scatter_(mask, ~mask.new_tensor([ispunct(w) for s in texts for w in s]))
            total_loss += loss.item()
            metric(arc_preds, rel_preds, arcs, rels, mask)
        total_loss /= len(loader)

        return total_loss, metric

    @torch.no_grad()
    def _predict(self, loader):
        self.model.eval()

        preds = {'arcs': [], 'rels': [], 'probs': [] if self.args.prob else None}
        for words, texts, *feats in progress_bar(loader):
            word_mask = words.ne(self.args.pad_index)
            mask = word_mask if len(words.shape) < 3 else word_mask.any(-1)
            # ignore the first token of each sentence
            mask[:, 0] = 0
            lens = mask.sum(1).tolist()
            s_arc, s_sib, s_rel = self.model(words, feats)
            if self.args.mbr:
                s_arc = self.model.crf((s_arc, s_sib), mask, mbr=True)
            arc_preds, rel_preds = self.model.decode(s_arc, s_sib, s_rel, mask, self.args.tree, self.args.mbr, self.args.proj)
            preds['arcs'].extend(arc_preds[mask].split(lens))
            preds['rels'].extend(rel_preds[mask].split(lens))
            if self.args.prob:
                arc_probs = s_arc if self.args.mbr else s_arc.softmax(-1)
                preds['probs'].extend([prob[1:i+1, :i+1].cpu() for i, prob in zip(lens, arc_probs.unbind())])
        preds['arcs'] = [seq.tolist() for seq in preds['arcs']]
        preds['rels'] = [self.REL.vocab[seq.tolist()] for seq in preds['rels']]

        return preds

    @classmethod
    def build(cls, path, min_freq=2, fix_len=20, **kwargs):
        r"""
        Build a brand-new Parser, including initialization of all data fields and model parameters.

        Args:
            path (str):
                The path of the model to be saved.
            min_freq (str):
                The minimum frequency needed to include a token in the vocabulary. Default: 2.
            fix_len (int):
                The max length of all subword pieces. The excess part of each piece will be truncated.
                Required if using CharLSTM/BERT.
                Default: 20.
            kwargs (dict):
                A dict holding the unconsumed arguments.
        """

        args = Config(**locals())
        args.device = 'cuda' if torch.cuda.is_available() else 'cpu'
        os.makedirs(os.path.dirname(path) or './', exist_ok=True)
        if os.path.exists(path) and not args.build:
            parser = cls.load(**args)
            parser.model = cls.MODEL(**parser.args)
            parser.model.load_pretrained(parser.WORD.embed).to(args.device)
            return parser

        logger.info("Building the fields")
        TAG, CHAR, BERT = None, None, None
        if args.encoder != 'lstm':
            from transformers import (AutoTokenizer, GPT2Tokenizer,
                                      GPT2TokenizerFast)
            t = AutoTokenizer.from_pretrained(args.bert)
            WORD = SubwordField('words',
                                pad=t.pad_token,
                                unk=t.unk_token,
                                bos=t.bos_token or t.cls_token,
                                fix_len=args.fix_len,
                                tokenize=t.tokenize,
                                fn=None if not isinstance(t, (GPT2Tokenizer, GPT2TokenizerFast)) else lambda x: ' '+x)
            WORD.vocab = t.get_vocab()
        else:
            WORD = Field('words', pad=PAD, unk=UNK, bos=BOS, lower=True)
            if 'tag' in args.feat:
                TAG = Field('tags', bos=BOS)
            if 'char' in args.feat:
                CHAR = SubwordField('chars', pad=PAD, unk=UNK, bos=BOS, fix_len=args.fix_len)
            if 'bert' in args.feat:
                from transformers import (AutoTokenizer, GPT2Tokenizer,
                                          GPT2TokenizerFast)
                t = AutoTokenizer.from_pretrained(args.bert)
                BERT = SubwordField('bert',
                                    pad=t.pad_token,
                                    unk=t.unk_token,
                                    bos=t.bos_token or t.cls_token,
                                    fix_len=args.fix_len,
                                    tokenize=t.tokenize,
                                    fn=None if not isinstance(t, (GPT2Tokenizer, GPT2TokenizerFast)) else lambda x: ' '+x)
                BERT.vocab = t.get_vocab()
        TEXT = RawField('texts')
<<<<<<< HEAD
        ARC = Field('arcs', bos=bos, use_vocab=False, fn=CoNLL.get_arcs)
        SIB = ChartField('sibs', bos=bos, use_vocab=False, fn=CoNLL.get_sibs)
        REL = Field('rels', bos=bos)
        transform = CoNLL(FORM=(WORD, TEXT, CHAR, BERT), POS=TAG, HEAD=(ARC, SIB), DEPREL=REL)
=======
        ARC = Field('arcs', bos=BOS, use_vocab=False, fn=CoNLL.get_arcs)
        SIB = ChartField('sibs', bos=BOS, use_vocab=False, fn=CoNLL.get_sibs)
        REL = Field('rels', bos=BOS)
        transform = CoNLL(FORM=(WORD, TEXT, CHAR, BERT), CPOS=TAG, HEAD=(ARC, SIB), DEPREL=REL)
>>>>>>> a8e6f443

        train = Dataset(transform, args.train)
        if args.encoder == 'lstm':
            WORD.build(train, args.min_freq, (Embedding.load(args.embed, args.unk) if args.embed else None))
            if TAG is not None:
                TAG.build(train)
            if CHAR is not None:
                CHAR.build(train)
        REL.build(train)
        args.update({
            'n_words': len(WORD.vocab) if args.encoder != 'lstm' else WORD.vocab.n_init,
            'n_rels': len(REL.vocab),
            'n_tags': len(TAG.vocab) if TAG is not None else None,
            'n_chars': len(CHAR.vocab) if CHAR is not None else None,
            'char_pad_index': CHAR.pad_index if CHAR is not None else None,
            'bert_pad_index': BERT.pad_index if BERT is not None else None,
            'pad_index': WORD.pad_index,
            'unk_index': WORD.unk_index,
            'bos_index': WORD.bos_index
        })
        logger.info(f"{transform}")

        logger.info("Building the model")
        model = cls.MODEL(**args).load_pretrained(WORD.embed if hasattr(WORD, 'embed') else None).to(args.device)
        logger.info(f"{model}\n")

        return cls(args, model, transform)


class VIDependencyParser(BiaffineDependencyParser):
    r"""
    The implementation of Dependency Parser using Variational Inference (:cite:`wang-tu-2020-second`).
    """

    NAME = 'vi-dependency'
    MODEL = VIDependencyModel

    def __init__(self, *args, **kwargs):
        super().__init__(*args, **kwargs)

    def train(self, train, dev, test, buckets=32, batch_size=5000, update_steps=1,
              punct=False, tree=False, proj=False, partial=False, verbose=True, **kwargs):
        r"""
        Args:
            train/dev/test (list[list] or str):
                Filenames of the train/dev/test datasets.
            buckets (int):
                The number of buckets that sentences are assigned to. Default: 32.
            batch_size (int):
                The number of tokens in each batch. Default: 5000.
            update_steps (int):
                Gradient accumulation steps. Default: 1.
            punct (bool):
                If ``False``, ignores the punctuation during evaluation. Default: ``False``.
            tree (bool):
                If ``True``, ensures to output well-formed trees. Default: ``False``.
            proj (bool):
                If ``True``, ensures to output projective trees. Default: ``False``.
            partial (bool):
                ``True`` denotes the trees are partially annotated. Default: ``False``.
            verbose (bool):
                If ``True``, increases the output verbosity. Default: ``True``.
            kwargs (dict):
                A dict holding unconsumed arguments for updating training configs.
        """

        return super().train(**Config().update(locals()))

    def evaluate(self, data, buckets=8, batch_size=5000, punct=False,
                 tree=True, proj=True, partial=False, verbose=True, **kwargs):
        r"""
        Args:
            data (str):
                The data for evaluation, both list of instances and filename are allowed.
            buckets (int):
                The number of buckets that sentences are assigned to. Default: 32.
            batch_size (int):
                The number of tokens in each batch. Default: 5000.
            punct (bool):
                If ``False``, ignores the punctuation during evaluation. Default: ``False``.
            tree (bool):
                If ``True``, ensures to output well-formed trees. Default: ``False``.
            proj (bool):
                If ``True``, ensures to output projective trees. Default: ``False``.
            partial (bool):
                ``True`` denotes the trees are partially annotated. Default: ``False``.
            verbose (bool):
                If ``True``, increases the output verbosity. Default: ``True``.
            kwargs (dict):
                A dict holding unconsumed arguments for updating evaluation configs.

        Returns:
            The loss scalar and evaluation results.
        """

        return super().evaluate(**Config().update(locals()))

    def predict(self, data, pred=None, lang=None, buckets=8, batch_size=5000, prob=False,
                tree=True, proj=True, verbose=True, **kwargs):
        r"""
        Args:
            data (list[list] or str):
                The data for prediction, both a list of instances and filename are allowed.
            pred (str):
                If specified, the predicted results will be saved to the file. Default: ``None``.
            lang (str):
                Language code (e.g., ``en``) or language name (e.g., ``English``) for the text to tokenize.
                ``None`` if tokenization is not required.
                Default: ``None``.
            buckets (int):
                The number of buckets that sentences are assigned to. Default: 32.
            batch_size (int):
                The number of tokens in each batch. Default: 5000.
            prob (bool):
                If ``True``, outputs the probabilities. Default: ``False``.
            tree (bool):
                If ``True``, ensures to output well-formed trees. Default: ``False``.
            proj (bool):
                If ``True``, ensures to output projective trees. Default: ``False``.
            verbose (bool):
                If ``True``, increases the output verbosity. Default: ``True``.
            kwargs (dict):
                A dict holding unconsumed arguments for updating prediction configs.

        Returns:
            A :class:`~supar.utils.Dataset` object that stores the predicted results.
        """

        return super().predict(**Config().update(locals()))

    @classmethod
    def load(cls, path, reload=False, src=None, **kwargs):
        r"""
        Loads a parser with data fields and pretrained model parameters.

        Args:
            path (str):
                - a string with the shortcut name of a pretrained model defined in ``supar.MODEL``
                  to load from cache or download, e.g., ``'vi-dep-en'``.
                - a local path to a pretrained model, e.g., ``./<path>/model``.
            reload (bool):
                Whether to discard the existing cache and force a fresh download. Default: ``False``.
            src (str):
                Specifies where to download the model.
                ``'github'``: github release page.
                ``'hlt'``: hlt homepage, only accessible from 9:00 to 18:00 (UTC+8).
                Default: None.
            kwargs (dict):
                A dict holding unconsumed arguments for updating training configs and initializing the model.

        Examples:
            >>> from supar import Parser
            >>> parser = Parser.load('vi-dep-en')
            >>> parser = Parser.load('./ptb.vi.dep.lstm.char')
        """

        return super().load(path, reload, src, **kwargs)

    def _train(self, loader):
        self.model.train()

        bar, metric = progress_bar(loader), AttachmentMetric()

        for i, (words, texts, *feats, arcs, rels) in enumerate(bar, 1):
            word_mask = words.ne(self.args.pad_index)
            mask = word_mask if len(words.shape) < 3 else word_mask.any(-1)
            # ignore the first token of each sentence
            mask[:, 0] = 0
            s_arc, s_sib, s_rel = self.model(words, feats)
            loss, s_arc = self.model.loss(s_arc, s_sib, s_rel, arcs, rels, mask)
            loss = loss / self.args.update_steps
            loss.backward()
            nn.utils.clip_grad_norm_(self.model.parameters(), self.args.clip)
            if i % self.args.update_steps == 0:
                self.optimizer.step()
                self.scheduler.step()
                self.optimizer.zero_grad()

            arc_preds, rel_preds = self.model.decode(s_arc, s_rel, mask)
            if self.args.partial:
                mask &= arcs.ge(0)
            # ignore all punctuation if not specified
            if not self.args.punct:
                mask.masked_scatter_(mask, ~mask.new_tensor([ispunct(w) for s in texts for w in s]))
            metric(arc_preds, rel_preds, arcs, rels, mask)
            bar.set_postfix_str(f"lr: {self.scheduler.get_last_lr()[0]:.4e} - loss: {loss:.4f} - {metric}")
        logger.info(f"{bar.postfix}")

    @torch.no_grad()
    def _evaluate(self, loader):
        self.model.eval()

        total_loss, metric = 0, AttachmentMetric()

        for words, texts, *feats, arcs, rels in loader:
            word_mask = words.ne(self.args.pad_index)
            mask = word_mask if len(words.shape) < 3 else word_mask.any(-1)
            # ignore the first token of each sentence
            mask[:, 0] = 0
            s_arc, s_sib, s_rel = self.model(words, feats)
            loss, s_arc = self.model.loss(s_arc, s_sib, s_rel, arcs, rels, mask)
            arc_preds, rel_preds = self.model.decode(s_arc, s_rel, mask, self.args.tree, self.args.proj)
            if self.args.partial:
                mask &= arcs.ge(0)
            # ignore all punctuation if not specified
            if not self.args.punct:
                mask.masked_scatter_(mask, ~mask.new_tensor([ispunct(w) for s in texts for w in s]))
            total_loss += loss.item()
            metric(arc_preds, rel_preds, arcs, rels, mask)
        total_loss /= len(loader)

        return total_loss, metric

    @torch.no_grad()
    def _predict(self, loader):
        self.model.eval()

        preds = {'arcs': [], 'rels': [], 'probs': [] if self.args.prob else None}
        for words, texts, *feats in progress_bar(loader):
            word_mask = words.ne(self.args.pad_index)
            mask = word_mask if len(words.shape) < 3 else word_mask.any(-1)
            # ignore the first token of each sentence
            mask[:, 0] = 0
            lens = mask.sum(1).tolist()
            s_arc, s_sib, s_rel = self.model(words, feats)
            s_arc = self.model.inference((s_arc, s_sib), mask)
            arc_preds, rel_preds = self.model.decode(s_arc, s_rel, mask, self.args.tree, self.args.proj)
            preds['arcs'].extend(arc_preds[mask].split(lens))
            preds['rels'].extend(rel_preds[mask].split(lens))
            if self.args.prob:
                preds['probs'].extend([prob[1:i+1, :i+1].cpu() for i, prob in zip(lens, s_arc.unbind())])
        preds['arcs'] = [seq.tolist() for seq in preds['arcs']]
        preds['rels'] = [self.REL.vocab[seq.tolist()] for seq in preds['rels']]

        return preds


class EnhancedDependencyParser(BiaffineDependencyParser):
    r"""
    Parses Enhanced Dependencies.
    """

    NAME = 'enhanced-dependency'
    MODEL = EnhancedDependencyModel

    def __init__(self, *args, **kwargs):
        super(BiaffineDependencyParser, self).__init__(*args, **kwargs) # skip base class
        self.WORD, self.TEXT = self.transform.FORM
        self.ARC, self.REL = self.transform.HEAD, self.transform.DEPREL
        self.HEADS, self.RELS = self.transform.DEPS

    def train(self, train, dev, test, buckets=32, batch_size=5000, update_steps=1,
              punct=False, tree=False, proj=False, partial=False, verbose=True, **kwargs):
        r"""
        Args:
            train/dev/test (list[list] or str):
                Filenames of the train/dev/test datasets.
            buckets (int):
                The number of buckets that sentences are assigned to. Default: 32.
            batch_size (int):
                The number of tokens in each batch. Default: 5000.
            update_steps (int):
                Gradient accumulation steps. Default: 1.
            punct (bool):
                If ``False``, ignores the punctuation during evaluation. Default: ``False``.
            tree (bool):
                If ``True``, ensures to output well-formed trees. Default: ``False``.
            proj (bool):
                If ``True``, ensures to output projective trees. Default: ``False``.
            partial (bool):
                ``True`` denotes the trees are partially annotated. Default: ``False``.
            verbose (bool):
                If ``True``, increases the output verbosity. Default: ``True``.
            kwargs (dict):
                A dict holding unconsumed arguments for updating training configs.
        """

        return super().train(**Config().update(locals()))

    @classmethod
    def build(cls, path, min_freq=2, fix_len=20, **kwargs):
        r"""
        Build a brand-new Parser, including initialization of all data fields and model parameters.

        Args:
            path (str):
                The path of the model to be saved.
            min_freq (str):
                The minimum frequency needed to include a token in the vocabulary.
                Required if taking words as encoder input.
                Default: 2.
            fix_len (int):
                The max length of all subword pieces. The excess part of each piece will be truncated.
                Required if using CharLSTM/BERT.
                Default: 20.
            kwargs (dict):
                A dict holding the unconsumed arguments.
        """

        args = Config(**locals())
        args.device = 'cuda' if torch.cuda.is_available() else 'cpu'
        os.makedirs(os.path.dirname(path) or './', exist_ok=True)
        if os.path.exists(path) and not args.build:
            parser = cls.load(**args)
            parser.model = cls.MODEL(**parser.args)
            parser.model.load_pretrained(parser.WORD.embed).to(args.device)
            return parser

        logger.info("Building the fields")
        from transformers import (AutoTokenizer, GPT2Tokenizer,
                                  GPT2TokenizerFast)
        t = AutoTokenizer.from_pretrained(args.bert)
        WORD = SubwordField('words',
                            pad=t.pad_token,
                            unk=t.unk_token,
                            bos=t.bos_token or t.cls_token,
                            fix_len=args.fix_len,
                            tokenize=t.tokenize,
                            fn=None if not isinstance(t, (GPT2Tokenizer, GPT2TokenizerFast)) else lambda x: ' '+x)
        WORD.vocab = t.get_vocab()
        TEXT = RawField('texts')
        ARC = Field('arcs', bos=bos, use_vocab=False, fn=CoNLL.get_arcs)
        REL = Field('rels', bos=bos)
        ARCS = Field('heads', use_vocab=False, fn=CoNLL.get_edges) # no bos
        RELS = EdField('deps') # Enhanced dependencies
        transform = CoNLL_U(FORM=(WORD, TEXT), HEAD=ARC, DEPREL=REL,
                            DEPS=(ARCS, RELS))

        train = Dataset(transform, args.train)
        REL.build(train)
        RELS.build(train)
        args.update({
            'n_words': len(WORD.vocab),
            'n_rels': len(RELS.vocab),
            'pad_index': WORD.pad_index,
            'unk_index': WORD.unk_index,
            'bos_index': WORD.bos_index
        })
        logger.info(f"{transform}")

        logger.info("Building the model")
        model = cls.MODEL(**args).load_pretrained(None).to(args.device)
        logger.info(f"{model}\n")

        return cls(args, model, transform)<|MERGE_RESOLUTION|>--- conflicted
+++ resolved
@@ -9,13 +9,8 @@
                           EnhancedDependencyModel)
 from supar.parsers.parser import Parser
 from supar.utils import Config, Dataset, Embedding
-<<<<<<< HEAD
-from supar.utils.common import bos, pad, unk
+from supar.utils.common import BOS, PAD, UNK
 from supar.utils.field import ChartField, Field, RawField, SubwordField, EdField
-=======
-from supar.utils.common import BOS, PAD, UNK
-from supar.utils.field import ChartField, Field, RawField, SubwordField
->>>>>>> a8e6f443
 from supar.utils.fn import ispunct
 from supar.utils.logging import get_logger, progress_bar
 from supar.utils.metric import AttachmentMetric
@@ -296,15 +291,9 @@
                                     fn=None if not isinstance(t, (GPT2Tokenizer, GPT2TokenizerFast)) else lambda x: ' '+x)
                 BERT.vocab = t.get_vocab()
         TEXT = RawField('texts')
-<<<<<<< HEAD
-        ARC = Field('arcs', bos=bos, use_vocab=False, fn=CoNLL.get_arcs)
-        REL = Field('rels', bos=bos)
-        transform = CoNLL(FORM=(WORD, TEXT, CHAR, BERT), POS=TAG, HEAD=ARC, DEPREL=REL)
-=======
         ARC = Field('arcs', bos=BOS, use_vocab=False, fn=CoNLL.get_arcs)
         REL = Field('rels', bos=BOS)
         transform = CoNLL(FORM=(WORD, TEXT, CHAR, BERT), CPOS=TAG, HEAD=ARC, DEPREL=REL)
->>>>>>> a8e6f443
 
         train = Dataset(transform, args.train)
         if args.encoder == 'lstm':
@@ -825,17 +814,10 @@
                                     fn=None if not isinstance(t, (GPT2Tokenizer, GPT2TokenizerFast)) else lambda x: ' '+x)
                 BERT.vocab = t.get_vocab()
         TEXT = RawField('texts')
-<<<<<<< HEAD
-        ARC = Field('arcs', bos=bos, use_vocab=False, fn=CoNLL.get_arcs)
-        SIB = ChartField('sibs', bos=bos, use_vocab=False, fn=CoNLL.get_sibs)
-        REL = Field('rels', bos=bos)
-        transform = CoNLL(FORM=(WORD, TEXT, CHAR, BERT), POS=TAG, HEAD=(ARC, SIB), DEPREL=REL)
-=======
         ARC = Field('arcs', bos=BOS, use_vocab=False, fn=CoNLL.get_arcs)
         SIB = ChartField('sibs', bos=BOS, use_vocab=False, fn=CoNLL.get_sibs)
         REL = Field('rels', bos=BOS)
         transform = CoNLL(FORM=(WORD, TEXT, CHAR, BERT), CPOS=TAG, HEAD=(ARC, SIB), DEPREL=REL)
->>>>>>> a8e6f443
 
         train = Dataset(transform, args.train)
         if args.encoder == 'lstm':
