--- conflicted
+++ resolved
@@ -50,12 +50,8 @@
         self.requires_grad = requires_grad
 
         self.scalar_mix = ScalarMix(self.n_layers, dropout)
-<<<<<<< HEAD
+        #self.projection = nn.Identity()
         if self.hidden_size != self.n_out:
-=======
-        self.projection = nn.Identity()
-        if self.hidden_size != n_out:
->>>>>>> 16ab6e8d
             self.projection = nn.Linear(self.hidden_size, self.n_out, False)
 
     def __repr__(self):
